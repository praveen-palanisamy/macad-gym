--- conflicted
+++ resolved
@@ -29,11 +29,7 @@
         if not actor_configs[actor_id]["render"]:
             continue
         surface = pygame.surfarray.make_surface(im)
-<<<<<<< HEAD
-        surface_seq += ((surface, (poses[actor_id][0], poses[actor_id][1])), )
-=======
         surface_seq += ((surface, (poses[actor_id][1], poses[actor_id][0])),)
->>>>>>> 912944cd
 
     multi_surface = pygame.display.set_mode(
         (window_dim[0], window_dim[1]), pygame.HWSURFACE | pygame.DOUBLEBUF
