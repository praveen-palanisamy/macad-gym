"""Collection of Driving Scenario specs in CARLA
@Author: PP

Start/End locations can be specified as [X, Y, Z, Yaw] arrays, or [X, Y, Z] coordinates
where a default heading orientation along the direction of the road is used, or with node IDs.
Mapping between IDs and coordinates can be found in nodeid_coord_map.py
Specification compatible with CARLA v 0.8.x as well as v 0.9.x +
__author__:PP
"""

TEST_WEATHERS = [0, 2, 5, 7, 9, 10, 11, 12, 13]
TRAIN_WEATHERS = [1, 3, 4, 6, 8]

PAPER_TEST_WEATHERS = [1, 8, 5, 3]  # clear day, clear sunset, daytime rain, daytime after rain
PAPER_TRAIN_WEATHERS = [2, 14]  # cloudy daytime, soft rain at sunset


# builder functions for single and multi-agent scenarios
def build_scenario(map, start, end, vehicles, pedestrians, max_steps, weathers):
    scenario = {"map": map, "num_vehicles": vehicles, "num_pedestrians": pedestrians, "weather_distribution": weathers,
        "max_steps": max_steps, }
    if isinstance(start, list) and isinstance(end, list):
        scenario.update({"start_pos_loc": start, "end_pos_loc": end})
    elif isinstance(start, int) and isinstance(end, int):
        scenario.update({"start_pos_id": start, "end_pos_id": end})
    return scenario


<<<<<<< HEAD
def build_ma_scenario(map, actors, max_steps, weathers):
    scenario = {"map": map, "actors": actors, "weather_distribution": weathers, "max_steps": max_steps, }
=======
def build_ma_scenario(map, actors, vehicles=0, pedestrians=0, max_steps=500, weathers=None):
    if weathers is None:
        weathers = [0]
    scenario = {"map": map, "actors": actors, "num_vehicles": vehicles, "num_pedestrians": pedestrians,
                "weather_distribution": weathers, "max_steps": max_steps, }
>>>>>>> 24907d86
    return scenario


class Scenarios(object):

    # Multi Agent Scenarios

    """Stop Sign Urban Intersection scenario with 3 Cars passing through.
    """
    SSUI3C_TOWN3 = {
        "map": "Town03",
        "actors": {
            "car1": {
                "start": [170.5, 80, 0.4],
                "end": [144, 59, 0]
            },
            "car2": {
                "start": [188, 59, 0.4],
                "end": [167, 75.7, 0.13],
            },
            "car3": {
                "start": [147.6, 62.6, 0.4],
                "end": [191.2, 62.7, 0],
            }
        },
        "weather_distribution": [0],
        "max_steps": 500
    }
    SSUI1B2C1P_TOWN3 = {
        "map": "Town03",
        "actors": {
            "car1": {
                "start": [170.5, 80, 0.4],
                "end": [144, 59, 0]
            },
            "car2": {
                "start": [188, 59, 0.4],
                "end": [167, 75.7, 0.13],
            },
            "pedestrian1": {
                "start": [158, 75, 0.4],
                "end": [185, 71, 0],
            },
            "bike1": {
                "start": [147.6, 62.6, 0.4],
                "end": [191.2, 62.7, 0],
            },
        },
        "weather_distribution": [0],
        "max_steps": 500
    }

    """Signalized (traffic light) Urban Intersection scenario with 3 Cars passing through.
    CAR1: Starts almost inside the intersection, goes straight
    CAR2: Starts 90 wrt CAR1 close to intersection, turns right to merge
    CAR3: Starts behind CAR1 away from intersection, goes straight
    """
    SUI3C_TOWN3 = {
        "map": "Town03",
        "actors": {
            "car1": {
                "start": [70, -132.8, 8],
                "end": [127, -132, 8]
            },
            "car2": {
                "start": [84.3, -118, 9],
                "end": [120, -132, 8]
            },
            "car3": {
                "start": [43, -133, 4],
                "end": [100, -132, 8],
            }
        },
        "weather_distribution": [0],
        "max_steps": 500
    }
    SUI1B2C1P_TOWN3 = {
        "map": "Town03",
        "actors": {
            "car1": {
                "start": [94, -132.7, 10],
                "end": [106, -132.7, 8],
            },
            "car2": {
                "start": [84, -115, 10],
                "end": [41, -137, 8],
            },
            "pedestrian1": {
                "start": [74, -126, 10, 0.0],
                "end": [92, -125, 8],
            },
            "bike1": {
                "start": [69, -132, 8],
                "end": [104, -132, 8],
            }
        },
        "weather_distribution": [0],
        "max_steps": 200
    }

    # Simple scenario for Town01 that involves driving down a road
    DEFAULT_SCENARIO_TOWN1 = build_ma_scenario(
        map="Town01",
        actors={"vehicle1": {
            "start": 128,
            "end": 133
        }},
        max_steps=2000,
        weathers=[0])

    DEFAULT_SCENARIO_TOWN1_2 = build_ma_scenario(
        map="Town01",
        actors={"vehicle1": {
            "start": 133,
            "end": 65
        }},
        max_steps=2000,
        weathers=[0])

    DEFAULT_SCENARIO_TOWN1_COMBINED = build_ma_scenario(
        map="Town01",
        actors={
            "vehicle1": {
                "start": [217.50997924804688, 198.75999450683594, 0.50, -0.16],
                "end": [299.39996337890625, 199.05999755859375, 0.50, -0.16]
            },
            "vehicle2": {
                "start": 133,
                "end": 65
            }
        },
        max_steps=2000,
<<<<<<< HEAD
=======
        vehicles=10,
        pedestrians=10,
>>>>>>> 24907d86
        weathers=[0])

    DEFAULT_SCENARIO_TOWN1_COMBINED_WITH_MANUAL = build_ma_scenario(
        map="Town01",
        actors={
            "vehicle1": {
                "start": [
                    217.50997924804688, 198.75999450683594, 39.430625915527344,
                    -0.16
                ],
                "end": [
                    299.39996337890625, 199.05999755859375, 39.430625915527344,
                    -0.16
                ]
            },
            "vehicle2": {
                "start": 133,
                "end": 65
            },
            "manual": {
                "start": [
                    299.39996337890625, 194.75999450683594, 39.430625915527344,
                    180.0
                ],
                "end": [
                    217.50997924804688, 194.05999755859375, 39.430625915527344,
                    180.0
                ]
            },
        },
        max_steps=2000,
        weathers=[0])

    DEFAULT_SCENARIO_TOWN2 = build_scenario(
        map="Town01",
        start=[47],
        end=[52],
        vehicles=20,
        pedestrians=40,
        max_steps=200,
        weathers=[0])

    DEFAULT_CURVE_TOWN1 = build_scenario(
        map="Town01",
        start=[133],
        end=[150],
        vehicles=20,
        pedestrians=40,
        max_steps=200,
        weathers=[0])

    # Simple scenario for Town02 that involves driving down a road
    LANE_KEEP_TOWN2 = build_scenario(
        map="Town02",
        start=36,
        end=40,
        vehicles=0,
        pedestrians=0,
        max_steps=2000,
        weathers=[0])

    # Simple scenario for Town01 that involves driving down a road
    LANE_KEEP_TOWN1 = build_scenario(
        map="Town01",
        start=36,
        end=40,
        vehicles=0,
        pedestrians=0,
        max_steps=2000,
        weathers=[0])

    CURVE_TOWN1 = build_scenario(
        map="Town01",
        start=[131, 133],
        end=[65, 64],
        vehicles=0,
        pedestrians=0,
        max_steps=2000,
        weathers=[0])

    CURVE_TOWN2 = build_scenario(
        map="Town01",
        start=[16, 27],
        end=[74, 75],
        vehicles=0,
        pedestrians=0,
        max_steps=2000,
        weathers=[0])

    # Scenarios from the CoRL2017 paper
    POSES_TOWN1_STRAIGHT = [
        [[9, 8], [1, 0]], [[142, 148], [141, 147]],
        [[114, 115], [110, 111]], [[7, 6], [3, 2]],
        [[4, 5], [149, 150]]]
    # POSES_TOWN1_STRAIGHT = [
    #    [36, 40], [39, 35], [110, 114], [7, 3], [0, 4],
    #    [68, 50], [61, 59], [47, 64], [147, 90], [33, 87],
    #    [26, 19], [80, 76], [45, 49], [55, 44], [29, 107],
    #    [95, 104], [84, 34], [53, 67], [22, 17], [91, 148],
    #    [20, 107], [78, 70], [95, 102], [68, 44], [45, 69]]

    POSES_TOWN1_ONE_CURVE = [[138, 17], [47, 16], [26, 9], [42, 49], [140, 124],
                             [85, 98], [65, 133], [137, 51], [76, 66], [46, 39],
                             [40, 60], [0, 29], [4, 129], [121, 140], [2, 129],
                             [78, 44], [68, 85], [41, 102], [95, 70], [68, 129],
                             [84, 69], [47, 79], [110, 15], [130, 17], [0, 17]]

    POSES_TOWN1_NAV = [[105, 29], [27, 130], [102, 87], [132, 27], [24, 44],
                       [96, 26], [34, 67], [28, 1], [140, 134], [105, 9],
                       [148, 129], [65, 18], [21, 16], [147, 97], [42, 51],
                       [30, 41], [18, 107], [69, 45], [102, 95], [18, 145],
                       [111, 64], [79, 45], [84, 69], [73, 31], [37, 81]]

    POSES_TOWN2_STRAIGHT = [[38, 34], [4, 2], [12, 10], [62, 55], [43, 47],
                            [64, 66], [78, 76], [59, 57], [61, 18], [35, 39],
                            [12, 8], [0, 18], [75, 68], [54, 60], [45, 49],
                            [46, 42], [53, 46], [80, 29], [65, 63], [0, 81],
                            [54, 63], [51, 42], [16, 19], [17, 26], [77, 68]]

    POSES_TOWN2_ONE_CURVE = [[37, 76], [8, 24], [60, 69], [38, 10], [21, 1],
                             [58, 71], [74, 32], [44, 0], [71, 16], [14, 24],
                             [34, 11], [43, 14], [75, 16], [80, 21], [3, 23],
                             [75, 59], [50, 47], [11, 19], [77, 34], [79, 25],
                             [40, 63], [58, 76], [79, 55], [16, 61], [27, 11]]

    POSES_TOWN2_NAV = [[19, 66], [79, 14], [19, 57], [23, 1], [53, 76], [42, 13],
                       [31, 71], [33, 5], [54, 30], [10, 61], [66, 3], [27, 12],
                       [79, 19], [2, 29], [16, 14], [5, 57], [70, 73], [46, 67],
                       [57, 50], [61, 49], [21, 12], [51, 81], [77, 68], [56, 65],
                       [43, 54]]

    TOWN1_STRAIGHT = [
        build_scenario("Town01", start, end, 0, 0, 300, TEST_WEATHERS)
        for (start, end) in POSES_TOWN1_STRAIGHT
    ]

    TOWN1_ONE_CURVE = [
        build_scenario("Town01", start, end, 0, 0, 600, TEST_WEATHERS)
        for (start, end) in POSES_TOWN1_ONE_CURVE
    ]

    TOWN1_NAVIGATION = [
        build_scenario("Town01", start, end, 0, 0, 900, TEST_WEATHERS)
        for (start, end) in POSES_TOWN1_NAV
    ]

    TOWN1_NAVIGATION_DYNAMIC = [
        build_scenario("Town01", start, end, 20, 50, 900, TEST_WEATHERS)
        for (start, end) in POSES_TOWN1_NAV
    ]

    TOWN2_STRAIGHT = [
        build_scenario("Town02", start, end, 0, 0, 300, TRAIN_WEATHERS)
        for (start, end) in POSES_TOWN2_STRAIGHT
    ]

    TOWN2_STRAIGHT_DYNAMIC = [
        build_scenario("Town02", start, end, 20, 50, 300, TRAIN_WEATHERS)
        for (start, end) in POSES_TOWN2_STRAIGHT
    ]

    TOWN2_ONE_CURVE = [
        build_scenario("Town02", start, end, 0, 0, 600, TRAIN_WEATHERS)
        for (start, end) in POSES_TOWN2_ONE_CURVE
    ]

    TOWN2_NAVIGATION = [
        build_scenario("Town02", start, end, 0, 0, 900, TRAIN_WEATHERS)
        for (start, end) in POSES_TOWN2_NAV
    ]

    TOWN2_NAVIGATION_DYNAMIC = [
        build_scenario("Town02", start, end, 20, 50, 900, TRAIN_WEATHERS)
        for (start, end) in POSES_TOWN2_NAV
    ]

    TOWN1_ALL = (TOWN1_STRAIGHT + TOWN1_ONE_CURVE + TOWN1_NAVIGATION +
                 TOWN1_NAVIGATION_DYNAMIC)

    TOWN2_ALL = (TOWN2_STRAIGHT + TOWN2_ONE_CURVE + TOWN2_NAVIGATION +
                 TOWN2_NAVIGATION_DYNAMIC)

    local_map = locals()

    @classmethod
    def resolve_scenarios_parameter(cls, scenarios_parameter):
        scenario_map = []
        if isinstance(scenarios_parameter, dict):
            scenario_map = scenarios_parameter
        elif isinstance(scenarios_parameter, list):
            for scenario_name in scenarios_parameter:
                scenario_map.append(cls.get_scenario_parameter(scenario_name))
        elif isinstance(scenarios_parameter, str):
            scenario_map = cls.get_scenario_parameter(scenarios_parameter)
        return scenario_map

    @classmethod
    def get_scenario_parameter(cls, scenario_name):
        if scenario_name in cls.local_map:
            return cls.local_map[scenario_name]
        else:
            return scenario_name

# To extend the Scenarios class
# class NewScenarios(Scenarios):
#     NEW = ...
#     local_map = locals()<|MERGE_RESOLUTION|>--- conflicted
+++ resolved
@@ -26,16 +26,11 @@
     return scenario
 
 
-<<<<<<< HEAD
-def build_ma_scenario(map, actors, max_steps, weathers):
-    scenario = {"map": map, "actors": actors, "weather_distribution": weathers, "max_steps": max_steps, }
-=======
 def build_ma_scenario(map, actors, vehicles=0, pedestrians=0, max_steps=500, weathers=None):
     if weathers is None:
         weathers = [0]
     scenario = {"map": map, "actors": actors, "num_vehicles": vehicles, "num_pedestrians": pedestrians,
                 "weather_distribution": weathers, "max_steps": max_steps, }
->>>>>>> 24907d86
     return scenario
 
 
@@ -168,11 +163,8 @@
             }
         },
         max_steps=2000,
-<<<<<<< HEAD
-=======
         vehicles=10,
         pedestrians=10,
->>>>>>> 24907d86
         weathers=[0])
 
     DEFAULT_SCENARIO_TOWN1_COMBINED_WITH_MANUAL = build_ma_scenario(
