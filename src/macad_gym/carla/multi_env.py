"""
multi_env.py: Multi-actor environment interface for CARLA-Gym
Should support two modes of operation. See CARLA-Gym developer guide for
more information
__author__: @Praveen-Palanisamy
"""

from __future__ import absolute_import
from __future__ import division
from __future__ import print_function
import argparse
import atexit
import shutil
from datetime import datetime
import logging
import json
import os
import random
import signal
import subprocess
import sys
import time
import traceback
import socket
import math

import numpy as np  # linalg.norm is used
import GPUtil
from gym.spaces import Box, Discrete, Tuple, Dict
import pygame
import carla

from macad_gym.core.controllers.traffic import apply_traffic
from macad_gym.multi_actor_env import MultiActorEnv
from macad_gym import LOG_DIR
from macad_gym.core.sensors.utils import preprocess_image
from macad_gym.core.maps.nodeid_coord_map import MAP_TO_COORDS_MAPPING

# from macad_gym.core.sensors.utils import get_transform_from_nearest_way_point
from macad_gym.carla.reward import Reward
from macad_gym.core.sensors.hud import HUD
from macad_gym.viz.render import multi_view_render
from macad_gym.carla.scenarios import Scenarios

# The following imports require carla to be imported already.
from macad_gym.core.sensors.camera_manager import CameraManager, CAMERA_TYPES
from macad_gym.core.sensors.derived_sensors import LaneInvasionSensor
from macad_gym.core.sensors.derived_sensors import CollisionSensor
from macad_gym.core.controllers.keyboard_control import KeyboardControl
from macad_gym.carla.PythonAPI.agents.navigation.global_route_planner_dao import (  # noqa: E501
    GlobalRoutePlannerDAO, )

# The following imports depend on these paths being in sys path
# TODO: Fix this. This probably won't work after packaging/distribution
sys.path.append("src/macad_gym/carla/PythonAPI")
from macad_gym.core.maps.nav_utils import PathTracker  # noqa: E402
from macad_gym.carla.PythonAPI.agents.navigation.global_route_planner import (  # noqa: E402, E501
    GlobalRoutePlanner, )
from macad_gym.carla.PythonAPI.agents.navigation.local_planner import (  # noqa:E402, E501
    RoadOption, )

logger = logging.getLogger(__name__)
# Set this where you want to save image outputs (or empty string to disable)
CARLA_OUT_PATH = os.environ.get("CARLA_OUT", os.path.expanduser("~/carla_out"))
if CARLA_OUT_PATH and not os.path.exists(CARLA_OUT_PATH):
    os.makedirs(CARLA_OUT_PATH)

# Set this to the path of your Carla binary
SERVER_BINARY = os.environ.get(
    "CARLA_SERVER", os.path.expanduser("~/software/CARLA_0.9.4/CarlaUE4.sh"))

# Check if is using on Windows
IS_WINDOWS_PLATFORM = "win" in sys.platform

assert os.path.exists(SERVER_BINARY), (
    "Make sure CARLA_SERVER environment"
    " variable is set & is pointing to the"
    " CARLA server startup script (Carla"
    "UE4.sh). Refer to the README file/docs.")

# TODO: Clean env & actor configs to have appropriate keys based on the nature
# of env
DEFAULT_MULTIENV_CONFIG = {
    "scenarios": "DEFAULT_SCENARIO_TOWN1",
    "env": {
        # Since Carla 0.9.6, you have to use `client.load_world(server_map)`
        # instead of passing the map name as an argument
        "server_map": "/Game/Carla/Maps/Town01",
        "render": True,
        "render_x_res": 800,
        "render_y_res": 600,
        "x_res": 84,
        "y_res": 84,
        "framestack": 1,
        "discrete_actions": True,
        "squash_action_logits": False,
        "verbose": False,
        "use_depth_camera": False,
        "send_measurements": False,
        "enable_planner": True,
        "sync_server": True,
        "fixed_delta_seconds": 0.05,
    },
    "actors": {
        "vehicle1": {
            "enable_planner": True,
            "render": True,  # Whether to render to screen or send to VFB
            "framestack": 1,  # note: only [1, 2] currently supported
            "convert_images_to_video": False,
            "early_terminate_on_collision": True,
            "verbose": False,
            "reward_function": "corl2017",
            "x_res": 84,
            "y_res": 84,
            "use_depth_camera": False,
            "squash_action_logits": False,
            "manual_control": False,
            "auto_control": False,
            "camera_type": "rgb",
            "camera_position": 0,
            "collision_sensor": "on",  # off
            "lane_sensor": "on",  # off
            "server_process": False,
            "send_measurements": False,
            "log_images": False,
            "log_measurements": False,
        }
    },
}

# Carla planner commands
COMMANDS_ENUM = {
    0.0: "REACH_GOAL",
    5.0: "GO_STRAIGHT",
    4.0: "TURN_RIGHT",
    3.0: "TURN_LEFT",
    2.0: "LANE_FOLLOW",
}

# Mapping from string repr to one-hot encoding index to feed to the model
COMMAND_ORDINAL = {
    "REACH_GOAL": 0,
    "GO_STRAIGHT": 1,
    "TURN_RIGHT": 2,
    "TURN_LEFT": 3,
    "LANE_FOLLOW": 4,
}

ROAD_OPTION_TO_COMMANDS_MAPPING = {
    RoadOption.VOID: "REACH_GOAL",
    RoadOption.STRAIGHT: "GO_STRAIGHT",
    RoadOption.RIGHT: "TURN_RIGHT",
    RoadOption.LEFT: "TURN_LEFT",
    RoadOption.LANEFOLLOW: "LANE_FOLLOW",
}

# Threshold to determine that the goal has been reached based on distance
DISTANCE_TO_GOAL_THRESHOLD = 0.5

# Threshold to determine that the goal has been reached based on orientation
ORIENTATION_TO_GOAL_THRESHOLD = math.pi / 4.0

# Number of retries if the server doesn't respond
RETRIES_ON_ERROR = 2

# Dummy Z coordinate to use when we only care about (x, y)
GROUND_Z = 22

DISCRETE_ACTIONS = {
    # coast
    0: [0.0, 0.0],
    # turn left
    1: [0.0, -0.5],
    # turn right
    2: [0.0, 0.5],
    # forward
    3: [1.0, 0.0],
    # brake
    4: [-0.5, 0.0],
    # forward left
    5: [0.5, -0.05],
    # forward right
    6: [0.5, 0.05],
    # brake left
    7: [-0.5, -0.5],
    # brake right
    8: [-0.5, 0.5],
}

WEATHERS = {
    0: carla.WeatherParameters.ClearNoon,
    1: carla.WeatherParameters.CloudyNoon,
    2: carla.WeatherParameters.WetNoon,
    3: carla.WeatherParameters.WetCloudyNoon,
    4: carla.WeatherParameters.MidRainyNoon,
    5: carla.WeatherParameters.HardRainNoon,
    6: carla.WeatherParameters.SoftRainNoon,
    7: carla.WeatherParameters.ClearSunset,
    8: carla.WeatherParameters.CloudySunset,
    9: carla.WeatherParameters.WetSunset,
    10: carla.WeatherParameters.WetCloudySunset,
    11: carla.WeatherParameters.MidRainSunset,
    12: carla.WeatherParameters.HardRainSunset,
    13: carla.WeatherParameters.SoftRainSunset,
}

live_carla_processes = set()


def cleanup():
    print("Killing live carla processes", live_carla_processes)
    for pgid in live_carla_processes:
        if IS_WINDOWS_PLATFORM:
            # for Windows
            subprocess.call(['taskkill', '/F', '/T', '/PID', str(pgid)])
        else:
            # for Linux
            os.killpg(pgid, signal.SIGKILL)

    live_carla_processes.clear()


def termination_cleanup(*_):
    cleanup()
    sys.exit(0)


signal.signal(signal.SIGTERM, termination_cleanup)
signal.signal(signal.SIGINT, termination_cleanup)
atexit.register(cleanup)

MultiAgentEnvBases = [MultiActorEnv]
try:
    from ray.rllib.env import MultiAgentEnv

    MultiAgentEnvBases.append(MultiAgentEnv)
except ImportError:
    logger.warning("\n Disabling RLlib support.", exc_info=True)


class MultiCarlaEnv(*MultiAgentEnvBases):
    def __init__(self, configs=None):
        """MACAD-Gym environment implementation.

        Provides a generic MACAD-Gym environment implementation that can be
        customized further to create new or variations of existing
        multi-agent learning environments. The environment settings, scenarios
        and the actors in the environment can all be configured using
        the `configs` dict.

        Args:
            configs (dict): Configuration for environment specified under the
                `env` key and configurations for each actor specified as dict
                under `actor`.
                Example:
                    >>> configs = {"env":{
                    "server_map":"/Game/Carla/Maps/Town05",
                    "discrete_actions":True,...},
                    "actor":{
                    "actor_id1":{"enable_planner":True,...},
                    "actor_id2":{"enable_planner":False,...}
                    }}
        """

        if configs is None:
            configs = DEFAULT_MULTIENV_CONFIG
        # Functionalities classes
        self._reward_policy = Reward()
        configs["scenarios"] = Scenarios.resolve_scenarios_parameter(configs["scenarios"])

        self._scenario_config = configs["scenarios"]
        self._env_config = configs["env"]
        self._actor_configs = configs["actors"]
        # Camera position is problematic for certain vehicles and even in
        # autopilot they are prone to error
        self.exclude_hard_vehicles = False
        # list of str: Supported values for `type` filed in `actor_configs`
        # for actors than can be actively controlled
        self._supported_active_actor_types = [
            "vehicle_4W",
            "vehicle_2W",
            "pedestrian",
            "traffic_light",
        ]
        # list of str: Supported values for `type` field in `actor_configs`
        # for actors that are passive. Example: A camera mounted on a pole
        self._supported_passive_actor_types = ["camera"]

        # Set attributes as in gym's specs
        self.reward_range = (-float("inf"), float("inf"))
        self.metadata = {"render.modes": "human"}

        # Belongs to env_config.
        self._server_map = self._env_config["server_map"]
        self._map = self._server_map.split("/")[-1]
        self._render = self._env_config["render"]
        self._framestack = self._env_config["framestack"]
        self._discrete_actions = self._env_config["discrete_actions"]
        self._squash_action_logits = self._env_config["squash_action_logits"]
        self._verbose = self._env_config["verbose"]
        self._render_x_res = self._env_config["render_x_res"]
        self._render_y_res = self._env_config["render_y_res"]
        self._x_res = self._env_config["x_res"]
        self._y_res = self._env_config["y_res"]
        self._use_depth_camera = self._env_config["use_depth_camera"]
        self._sync_server = self._env_config["sync_server"]
        self._fixed_delta_seconds = self._env_config["fixed_delta_seconds"]

        # Initialize to be compatible with cam_manager to set HUD.
        pygame.font.init()  # for HUD
        self._hud = HUD(self._render_x_res, self._render_y_res)

        # Actions space
        if self._discrete_actions:
            self.action_space = Dict({
                actor_id: Discrete(len(DISCRETE_ACTIONS))
                for actor_id in self._actor_configs.keys()
            })
        else:
            self.action_space = Dict({
                actor_id: Box(-1.0, 1.0, shape=(2, ))
                for actor_id in self._actor_configs.keys()
            })

        # Output space of images after preprocessing
        if self._use_depth_camera:
            self._image_space = Box(0.0,
                                    255.0,
                                    shape=(self._y_res, self._x_res,
                                           1 * self._framestack))
        else:
            self._image_space = Box(-1.0,
                                    1.0,
                                    shape=(self._y_res, self._x_res,
                                           3 * self._framestack))

        # Observation space in output
        if self._env_config["send_measurements"]:
            self.observation_space = Dict({
                actor_id: Tuple([
                    self._image_space,  # image
                    Discrete(len(COMMANDS_ENUM)),  # next_command
                    Box(-128.0, 128.0, shape=(2, )),  # forward_speed, dist to goal
                ])
                for actor_id in self._actor_configs.keys()
            })
        else:
            self.observation_space = Dict({
                actor_id: self._image_space
                for actor_id in self._actor_configs.keys()
            })

        # Set appropriate node-id to coordinate mappings for Town01 or Town02.
        self.pos_coor_map = MAP_TO_COORDS_MAPPING[self._map]

        self._spec = lambda: None
        self._spec.id = "Carla-v0"
        self._server_port = None
        self._server_process = None
        self._client = None
        self._num_steps = {}
        self._total_reward = {}
        self._prev_measurement = {}
        self._prev_image = None
        self._episode_id_dict = {}
        self._measurements_file_dict = {}
        self._weather = None
        self._start_pos = {}  # Start pose for each actor
        self._end_pos = {}  # End pose for each actor
        self._start_coord = {}
        self._end_coord = {}
        self._last_obs = None
        self._image = None
        self._surface = None
        self._video = False
        self._obs_dict = {}
        self._done_dict = {}
        self._previous_actions = {}
        self._previous_rewards = {}
        self._last_reward = {}
        self._npc_vehicles = []  # List of NPC vehicles
        self._npc_pedestrians = []  # List of NPC pedestrians
        self._agents = {}  # Dictionary of macad_agents with agent_id as key
        self._actors = {}  # Dictionary of actors with actor_id as key
        self._cameras = {}  # Dictionary of sensors with actor_id as key
        self._path_trackers = {}  # Dictionary of sensors with actor_id as key
        self._collisions = {}  # Dictionary of sensors with actor_id as key
        self._lane_invasions = {}  # Dictionary of sensors with actor_id as key
        self._scenario_map = {}  # Dictionary with current scenario map config

    @staticmethod
    def _get_tcp_port(port=0):
<<<<<<< HEAD
        s = socket.socket()
        s.bind(("", port))  # Request the sys to provide a free port dynamically
=======
        """
        Get a free tcp port number
        :param port: (default 0) port number. When `0` it will be assigned a free port dynamically
        :return: a port number requested if free otherwise an unhandled exception would be thrown
        """
        s = socket.socket()
        s.bind(("", port))
>>>>>>> 24907d86
        server_port = s.getsockname()[1]
        s.close()
        return server_port

    def _init_server(self):
        """Initialize carla server and client

        Returns:
            N/A
        """
        print("Initializing new Carla server...")
        # Create a new server process and start the client.
        # First find a port that is free and then use it in order to avoid
        # crashes due to:"...bind:Address already in use"
        self._server_port = self._get_tcp_port()

        multigpu_success = False
        gpus = GPUtil.getGPUs()
        log_file = os.path.join(LOG_DIR,
                                "server_" + str(self._server_port) + ".log")
        logger.info(f"1. Port: {self._server_port}\n"
                    f"2. Map: {self._server_map}\n"
                    f"3. Binary: {SERVER_BINARY}")

        print("""Details:
              1. Port: {}
              2. Map: {}
              3. Binary: {}""".format(self._server_port, self._server_map, SERVER_BINARY))

        if not self._render and (gpus is not None and len(gpus)) > 0:
            try:
                min_index = random.randint(0, len(gpus) - 1)
                for i, gpu in enumerate(gpus):
                    if gpu.load < gpus[min_index].load:
                        min_index = i
                # Check if vglrun is setup to launch sim on multipl GPUs
                if shutil.which("vglrun") is not None:
                    self._server_process = subprocess.Popen(
                        ("DISPLAY=:8 vglrun -d :7.{} {} -benchmark -fps=20"
                         " -carla-server -world-port={}"
                         " -carla-streaming-port=0".format(
                             min_index,
                             SERVER_BINARY,
                             self._server_port,
                         )),
                        shell=True,
                        # for Linux
                        preexec_fn=None if IS_WINDOWS_PLATFORM else os.setsid,
                        # for Windows (not necessary)
                        creationflags=subprocess.CREATE_NEW_PROCESS_GROUP if IS_WINDOWS_PLATFORM else 0,
                        stdout=open(log_file, "w"),
                    )

                # Else, run in headless mode
                else:
                    # Since carla 0.9.12+ use -RenderOffScreen to start headlessly
                    # https://carla.readthedocs.io/en/latest/adv_rendering_options/
                    self._server_process = subprocess.Popen(
                        (  # 'SDL_VIDEODRIVER=offscreen SDL_HINT_CUDA_DEVICE={} DISPLAY='
                         '"{}" -RenderOffScreen -benchmark -fps=20 -carla-server'
                         ' -world-port={} -carla-streaming-port=0'.format(
                             SERVER_BINARY,
                             self._server_port,
                         )),
                        shell=True,
                        # for Linux
                        preexec_fn=None if IS_WINDOWS_PLATFORM else os.setsid,
                        # for Windows (not necessary)
                        creationflags=subprocess.CREATE_NEW_PROCESS_GROUP if IS_WINDOWS_PLATFORM else 0,
                        stdout=open(log_file, "w"),
                    )
            # TODO: Make the try-except style handling work with Popen
            # exceptions after launching the server procs are not caught
            except Exception as e:
                print(e)
            # Temporary soln to check if CARLA server proc started and wrote
            # something to stdout which is the usual case during startup
            if os.path.isfile(log_file):
                multigpu_success = True
            else:
                multigpu_success = False

            if multigpu_success:
                print("Running sim servers in headless/multi-GPU mode")

        # Rendering mode and also a fallback if headless/multi-GPU doesn't work
        if multigpu_success is False:
            try:
                print("Using single gpu to initialize carla server")

                self._server_process = subprocess.Popen(
                    [
                        SERVER_BINARY,
                        "-windowed",
                        "-ResX=",
                        str(self._env_config["render_x_res"]),
                        "-ResY=",
                        str(self._env_config["render_y_res"]),
                        "-benchmark",
                        "-fps=20",
                        "-carla-server",
                        "-carla-rpc-port={}".format(self._server_port),
                        "-carla-streaming-port=0"
                    ],
                    # for Linux
                    preexec_fn=None if IS_WINDOWS_PLATFORM else os.setsid,
                    # for Windows (not necessary)
                    creationflags=subprocess.CREATE_NEW_PROCESS_GROUP if IS_WINDOWS_PLATFORM else 0,
                    stdout=open(log_file, "w"),
                )
                print("Running simulation in single-GPU mode")
            except Exception as e:
                logger.debug(e)
                print("FATAL ERROR while launching server:", sys.exc_info()[0])

        if IS_WINDOWS_PLATFORM:
            live_carla_processes.add(self._server_process.pid)
        else:
            live_carla_processes.add(os.getpgid(self._server_process.pid))

        # Start client
        self._client = None
        while self._client is None:
            try:
                self._client = carla.Client("localhost", self._server_port)
                # The socket establishment could takes some time
                time.sleep(2)
                self._client.set_timeout(2.0)
                print("Client successfully connected to server, Carla-Server version: ",
                      self._client.get_server_version())
            except RuntimeError as re:
                if "timeout" not in str(re) and "time-out" not in str(re):
                    print("Could not connect to Carla server because:", re)
                self._client = None

        self._client.set_timeout(60.0)
        # load map using client api since 0.9.6+
        self._client.load_world(self._server_map)
        self.world = self._client.get_world()
        world_settings = self.world.get_settings()
        world_settings.synchronous_mode = self._sync_server
        if self._sync_server:
            # Synchronous mode
            # try:
            # Available with CARLA version>=0.9.6
            # Set fixed_delta_seconds to have reliable physics between sim steps
            world_settings.fixed_delta_seconds = self._fixed_delta_seconds
        self.world.apply_settings(world_settings)
        # Set up traffic manager
        self._traffic_manager = self._client.get_trafficmanager()
        self._traffic_manager.set_global_distance_to_leading_vehicle(2.5)
        self._traffic_manager.set_respawn_dormant_vehicles(True)
        self._traffic_manager.set_synchronous_mode(self._sync_server)
        # Set the spectator/server view if rendering is enabled
        if self._render and self._env_config.get("spectator_loc"):
            spectator = self.world.get_spectator()
            spectator_loc = carla.Location(*self._env_config["spectator_loc"])
            d = 6.4
            angle = 160  # degrees
            a = math.radians(angle)
            location = (carla.Location(d * math.cos(a), d * math.sin(a), 2.0) +
                        spectator_loc)
            spectator.set_transform(
                carla.Transform(location,
                                carla.Rotation(yaw=180 + angle, pitch=-15)))

        if self._env_config.get("enable_planner"):
            planner_dao = GlobalRoutePlannerDAO(self.world.get_map())
            self.planner = GlobalRoutePlanner(planner_dao)
            self.planner.setup()

    def _clean_world(self):
        """Destroy all actors cleanly before exiting

        Returns:
            N/A
        """
        for colli in self._collisions.values():
            if colli.sensor.is_alive:
                colli.sensor.destroy()
        for lane in self._lane_invasions.values():
            if lane.sensor.is_alive:
                lane.sensor.destroy()
        for actor in self._actors.values():
            if actor.is_alive:
                actor.destroy()
        for npc in self._npc_vehicles:
            npc.destroy()
        for npc in zip(*self._npc_pedestrians):
            npc[1].stop()  # stop controller
            npc[0].destroy()  # kill entity
        # Note: the destroy process for cameras is handled in camera_manager.py

        self._cameras = {}
        self._actors = {}
        self._npc_vehicles = []
        self._npc_pedestrians = []
        self._path_trackers = {}
        self._collisions = {}
        self._lane_invasions = {}

        print("Cleaned-up the world...")

    def _clear_server_state(self):
        """Clear server process
        """
        print("Clearing Carla server state")
        try:
            if self._client:
                self._client = None
        except Exception as e:
            print("Error disconnecting client: {}".format(e))
        if self._server_process:
            if IS_WINDOWS_PLATFORM:
                subprocess.call(['taskkill', '/F', '/T', '/PID',
                                str(self._server_process.pid)])
                live_carla_processes.remove(self._server_process.pid)
            else:
                pgid = os.getpgid(self._server_process.pid)
                os.killpg(pgid, signal.SIGKILL)
                live_carla_processes.remove(pgid)

            self._server_port = None
            self._server_process = None

    def reset(self):
        """Reset the carla world, call _init_server()

        Returns:
            N/A
        """
        # World reset and new scenario selection if multiple are available
        self._load_scenario(self._scenario_config)

        for retry in range(RETRIES_ON_ERROR):
            try:
                if not self._server_process:
                    self._init_server()
                    self._reset(clean_world=False)
                else:
                    self._reset()
                break
            except Exception as e:
                print("Error during reset: {}".format(traceback.format_exc()))
                print("reset(): Retry #: {}/{}".format(retry + 1, RETRIES_ON_ERROR))
                self._clear_server_state()
                raise e

        # Set appropriate initial values for all actors
        for actor_id, actor_config in self._actor_configs.items():
            if self._done_dict.get(actor_id, True):
                self._last_reward[actor_id] = None
                self._total_reward[actor_id] = None
                self._num_steps[actor_id] = 0

                py_measurement = self._read_observation(actor_id)
                self._prev_measurement[actor_id] = py_measurement
                cam = self._cameras[actor_id]
                # Wait for the sensor (camera) actor to start streaming
                # Shouldn't take too long
                while cam.callback_count == 0:
                    if self._sync_server:
                        self.world.tick()
                        # `wait_for_tick` is no longer needed, see https://github.com/carla-simulator/carla/pull/1803
                        # self.world.wait_for_tick()
                if cam.image is None:
                    print("callback_count:", actor_id, ":", cam.callback_count)
                obs = self._encode_obs(actor_id, cam.image, py_measurement)
                self._obs_dict[actor_id] = obs
                # Actor correctly reset
                self._done_dict[actor_id] = False

        return self._obs_dict

    # TODO: Is this function required?
    # TODO: Thought: Run server in headless mode always. Use pygame win on
    # client when render=True
    def _on_render(self):
        """Render the pygame window.

        Args:

        Returns:
            N/A
        """
        for cam in self._cameras.values():
            surface = cam._surface
            if surface is not None:
                self._display.blit(surface, (0, 0))
            pygame.display.flip()

    def _spawn_new_actor(self, actor_id):
        """Spawn an agent as per the blueprint at the given pose

        Args:
            blueprint: Blueprint of the actor. Can be a Vehicle or Pedestrian
            pose: carla.Transform object with location and rotation

        Returns:
            An instance of a subclass of carla.Actor. carla.Vehicle in the case
            of a Vehicle agent.

        """
        actor_type = self._actor_configs[actor_id].get("type", "vehicle_4W")
        if actor_type not in self._supported_active_actor_types:
            print("Unsupported actor type:{}. Using vehicle_4W as the type")
            actor_type = "vehicle_4W"

        if actor_type == "traffic_light":
            # Traffic lights already exist in the world & can't be spawned.
            # Find closest traffic light actor in world.actor_list and return
            from macad_gym.core.controllers import traffic_lights

            loc = carla.Location(
                self._start_pos[actor_id][0],
                self._start_pos[actor_id][1],
                self._start_pos[actor_id][2],
            )
            rot = (self.world.get_map().get_waypoint(
                loc, project_to_road=True).transform.rotation)
            #: If yaw is provided in addition to (X, Y, Z), set yaw
            if len(self._start_pos[actor_id]) > 3:
                rot.yaw = self._start_pos[actor_id][3]
            transform = carla.Transform(loc, rot)
            self._actor_configs[actor_id]["start_transform"] = transform
            tls = traffic_lights.get_tls(self.world, transform, sort=True)
            return tls[0][0]  #: Return the key (carla.TrafficLight object) of
            #: closest match

        if actor_type == "pedestrian":
            blueprints = self.world.get_blueprint_library().filter("walker")

        elif actor_type == "vehicle_4W":
            blueprints = self.world.get_blueprint_library().filter("vehicle")
            # Further filter down to 4-wheeled vehicles
            blueprints = [b for b in blueprints if int(b.get_attribute("number_of_wheels")) == 4]
            if self.exclude_hard_vehicles:
                blueprints = list(filter(lambda x: not
                    (x.id.endswith('microlino') or
                     x.id.endswith('carlacola') or
                     x.id.endswith('cybertruck') or
                     x.id.endswith('t2') or
                     x.id.endswith('sprinter') or
                     x.id.endswith('firetruck') or
                     x.id.endswith('ambulance')), blueprints))
        elif actor_type == "vehicle_2W":
            blueprints = self.world.get_blueprint_library().filter("vehicle")
            # Further filter down to 2-wheeled vehicles
            blueprints = [
                b for b in blueprints
                if int(b.get_attribute("number_of_wheels")) == 2
            ]

        blueprint = random.choice(blueprints)
        loc = carla.Location(
            x=self._start_pos[actor_id][0],
            y=self._start_pos[actor_id][1],
            z=self._start_pos[actor_id][2],
        )
        rot = (self.world.get_map().get_waypoint(
            loc, project_to_road=True).transform.rotation)
        #: If yaw is provided in addition to (X, Y, Z), set yaw
        if len(self._start_pos[actor_id]) > 3:
            rot.yaw = self._start_pos[actor_id][3]
        transform = carla.Transform(loc, rot)
        self._actor_configs[actor_id]["start_transform"] = transform
        vehicle = None
        for retry in range(RETRIES_ON_ERROR):
            vehicle = self.world.try_spawn_actor(blueprint, transform)
            if self._sync_server:
                self.world.tick()
            if vehicle is not None and vehicle.get_location().z > 0.0:
                # Register it under traffic manager
                vehicle.set_autopilot(False, self._traffic_manager.get_port())
                break
            # Wait to see if spawn area gets cleared before retrying
            # time.sleep(0.5)
            # self._clean_world()
            print("spawn_actor: Retry#:{}/{}".format(retry + 1, RETRIES_ON_ERROR))
        if vehicle is None:
            # Request a spawn one last time possibly raising the error
            vehicle = self.world.spawn_actor(blueprint, transform)
        return vehicle

    def _reset(self, clean_world=True):
        """Reset the state of the actors.
        A "soft" reset is performed in which the existing actors are destroyed
        and the necessary actors are spawned into the environment without
        affecting other aspects of the environment.
        If the "soft" reset fails, a "hard" reset is performed in which
        the environment's entire state is destroyed and a fresh instance of
        the server is created from scratch. Note that the "hard" reset is
        expected to take more time. In both of the reset modes ,the state/
        pose and configuration of all actors (including the sensor actors) are
        (re)initialized as per the actor configuration.

        Returns:
            dict: Dictionaries of observations for actors.

        Raises:
            RuntimeError: If spawning an actor at its initial state as per its'
            configuration fails (eg.: Due to collision with an existing object
            on that spot). This Error will be handled by the caller
            `self.reset()` which will perform a "hard" reset by creating
            a new server instance
        """

        self._done_dict["__all__"] = False
        if clean_world:
            self._clean_world()

        weather_num = 0
        if "weather_distribution" in self._scenario_map:
            weather_num = random.choice(self._scenario_map["weather_distribution"])
            if weather_num not in WEATHERS:
                weather_num = 0

        self.world.set_weather(WEATHERS[weather_num])

        self._weather = [
            self.world.get_weather().cloudiness,
            self.world.get_weather().precipitation,
            self.world.get_weather().precipitation_deposits,
            self.world.get_weather().wind_intensity,
        ]

        for actor_id, actor_config in self._actor_configs.items():
            if self._done_dict.get(actor_id, True):

                self._measurements_file_dict[actor_id] = None
                self._episode_id_dict[actor_id] = datetime.today().strftime(
                    "%Y-%m-%d_%H-%M-%S_%f")
                actor_config = self._actor_configs[actor_id]

                try:  # Try to spawn actor (soft reset) or fail and reinitialize the server before get back here
                    self._actors[actor_id] = self._spawn_new_actor(actor_id)
                except RuntimeError as spawn_err:
                    del self._done_dict[actor_id]
                    # Chain the exception & re-raise to be handled by the caller `self.reset()`
                    raise spawn_err from RuntimeError("Unable to spawn actor:{}".format(actor_id))

                if self._env_config["enable_planner"]:
                    self._path_trackers[actor_id] = PathTracker(
                        self.world,
                        self.planner,
                        (
                            self._start_pos[actor_id][0],
                            self._start_pos[actor_id][1],
                            self._start_pos[actor_id][2],
                        ),
                        (
                            self._end_pos[actor_id][0],
                            self._end_pos[actor_id][1],
                            self._end_pos[actor_id][2],
                        ),
                        self._actors[actor_id],
                    )

                # Spawn collision and lane sensors if necessary
                if actor_config["collision_sensor"] == "on":
                    collision_sensor = CollisionSensor(self._actors[actor_id], 0)
                    self._collisions.update({actor_id: collision_sensor})
                if actor_config["lane_sensor"] == "on":
                    lane_sensor = LaneInvasionSensor(self._actors[actor_id], 0)
                    self._lane_invasions.update({actor_id: lane_sensor})

                # Spawn cameras
                pygame.font.init()  # for HUD
                hud = HUD(self._env_config["x_res"], self._env_config["y_res"])
                camera_manager = CameraManager(self._actors[actor_id], hud)
                if actor_config["log_images"]:
                    # TODO: The recording option should be part of config
                    # 1: Save to disk during runtime
                    # 2: save to memory first, dump to disk on exit
                    camera_manager.set_recording_option(1)

                # in CameraManger's._sensors
<<<<<<< HEAD
                camera_spec = self._actor_configs[actor_id]["camera_type"].split("-")
                camera_type, camera_pos = camera_spec if len(camera_spec) > 1 else (camera_spec[0], 0)
                assert camera_type in CAMERA_TYPES,\
                    "Camera type `{}` not available. Choose in {}.".format(camera_type, list(CAMERA_TYPES.keys()))
                camera_manager.set_sensor(CAMERA_TYPES[camera_type], int(camera_pos), notify=False)
=======
                camera_type = self._actor_configs[actor_id]["camera_type"]
                camera_pos = getattr(self._actor_configs[actor_id], "camera_position", 0)
                camera_types = [ct.name for ct in CAMERA_TYPES]
                assert camera_type in camera_types,\
                    "Camera type `{}` not available. Choose in {}.".format(camera_type, camera_types)
                camera_manager.set_sensor(CAMERA_TYPES[camera_type].value-1, int(camera_pos), notify=False)
>>>>>>> 24907d86
                assert camera_manager.sensor.is_listening
                self._cameras.update({actor_id: camera_manager})

                self._start_coord.update({
                    actor_id: [
                        self._start_pos[actor_id][0] // 100,
                        self._start_pos[actor_id][1] // 100,
                    ]
                })
                self._end_coord.update({
                    actor_id: [
                        self._end_pos[actor_id][0] // 100,
                        self._end_pos[actor_id][1] // 100,
                    ]
                })

                print("Actor: {} start_pos_xyz(coordID): {} ({}), "
                      "end_pos_xyz(coordID) {} ({})".format(
                          actor_id,
                          self._start_pos[actor_id],
                          self._start_coord[actor_id],
                          self._end_pos[actor_id],
                          self._end_coord[actor_id],
                      ))

        print("New episode initialized with actors:{}".format(
            self._actors.keys()))

        self._npc_vehicles, self._npc_pedestrians = apply_traffic(
            self.world, self._traffic_manager,
            self._scenario_map.get("num_vehicles", 0),
            self._scenario_map.get("num_pedestrians", 0))

    def _load_scenario(self, scenario_parameter):
        self._scenario_map = {}
        # If config contains a single scenario, then use it,
        # if it's an array of scenarios,randomly choose one and init
        if isinstance(scenario_parameter, dict):
            scenario = scenario_parameter
        else:  # instance array of dict
            scenario = random.choice(scenario_parameter)

        # if map_name not in (town, "OpenDriveMap"):  TODO
        #     print("The CARLA server uses the wrong map: {}".format(map_name))
        #     print("This scenario requires to use map: {}".format(town))
        #     return False

        self._scenario_map = scenario
        for actor_id, actor in scenario["actors"].items():
            if isinstance(actor["start"], int):
                self._start_pos[actor_id] = self.pos_coor_map[str(
                    actor["start"])]
            else:
                self._start_pos[actor_id] = actor["start"]

            if isinstance(actor["end"], int):
                self._end_pos[actor_id] = self.pos_coor_map[str(actor["end"])]
            else:
                self._end_pos[actor_id] = actor["end"]

    def _decode_obs(self, actor_id, obs):
        """Decode actor observation into original image reversing the pre_process() operation.
        Args:
            actor_id (str): Actor identifier
            obs (dict): Properly encoded observation data of an actor

        Returns:
            image (array): Original actor camera view
        """
        if self._actor_configs[actor_id]["send_measurements"]:
            obs = obs[0]
        # Reverse the processing operation
        if self._actor_configs[actor_id]["use_depth_camera"]:
            img = np.tile(obs.swapaxes(0, 1), 3)
        else:
            img = obs.swapaxes(0, 1) * 128 + 128
        return img

    def _encode_obs(self, actor_id, image, py_measurements):
        """Encode sensor and measurements into obs based on state-space config.

        Args:
            actor_id (str): Actor identifier
            image (array): original unprocessed image
            py_measurements (dict): measurement file

        Returns:
            obs (dict): properly encoded observation data for each actor
        """
        assert self._framestack in [1, 2]
        # Apply preprocessing
        config = self._actor_configs[actor_id]
        image = preprocess_image(image, config)
        # Stack frames
        prev_image = self._prev_image
        self._prev_image = image
        if prev_image is None:
            prev_image = image
        if self._framestack == 2:
            # image = np.concatenate([prev_image, image], axis=2)
            image = np.concatenate([prev_image, image])
        # Structure the observation
        if not self._actor_configs[actor_id]["send_measurements"]:
            return image
        obs = (
            image,
            COMMAND_ORDINAL[py_measurements["next_command"]],
            [
                py_measurements["forward_speed"],
                py_measurements["distance_to_goal"]
            ],
        )

        self._last_obs = obs
        return obs

    def step(self, action_dict):
        """Execute one environment step for the specified actors.

        Executes the provided action for the corresponding actors in the
        environment and returns the resulting environment observation, reward,
        done and info (measurements) for each of the actors. The step is
        performed asynchronously i.e. only for the specified actors and not
        necessarily for all actors in the environment.

        Args:
            action_dict (dict): Actions to be executed for each actor. Keys are
                agent_id strings, values are corresponding actions.

        Returns
            obs (dict): Observations for each actor.
            rewards (dict): Reward values for each actor. None for first step
            dones (dict): Done values for each actor. Special key "__all__" is
            set when all actors are done and the env terminates
            info (dict): Info for each actor.

        Raises
            RuntimeError: If `step(...)` is called before calling `reset()`
            ValueError: If `action_dict` is not a dictionary of actions
            ValueError: If `action_dict` contains actions for nonexistent actor
        """

        if (not self._server_process) or (not self._client):
            raise RuntimeError("Cannot call step(...) before calling reset()")

        assert len(
            self._actors), ("No actors exist in the environment. Either"
                            " the environment was not properly "
                            "initialized using`reset()` or all the "
                            "actors have exited. Cannot execute `step()`")

        if not isinstance(action_dict, dict):
            raise ValueError("`step(action_dict)` expected dict of actions. "
                             "Got {}".format(type(action_dict)))
        # Make sure the action_dict contains actions only for actors that
        # exist in the environment
        if not set(action_dict).issubset(set(self._actors)):
            raise ValueError("Cannot execute actions for non-existent actors."
                             " Received unexpected actor ids:{}".format(
                                 set(action_dict).difference(set(
                                     self._actors))))

        try:
            obs_dict = {}
            reward_dict = {}
            info_dict = {}

            for actor_id, action in action_dict.items():
                obs, reward, done, info = self._step(actor_id, action)
                obs_dict[actor_id] = obs
                reward_dict[actor_id] = reward
                if not self._done_dict.get(actor_id, False):
                    self._done_dict[actor_id] = done
                info_dict[actor_id] = info
            self._done_dict["__all__"] = sum(self._done_dict.values()) >= len(self._actors)
            # Find if any actor's config has render=True & render only for
            # that actor. NOTE: with async server stepping, enabling rendering
            # affects the step time & therefore MAX_STEPS needs adjustments
            render_required = [
                k for k, v in self._actor_configs.items()
                if v.get("render", False)
            ]
            if render_required:
                images = {k: self._decode_obs(k, v) for k, v in obs_dict.items()}
                multi_view_render(images, [self._x_res, self._y_res],
                                  self._actor_configs)
            return obs_dict, reward_dict, self._done_dict, info_dict
        except Exception:
            print("Error during step, terminating episode early.",
                  traceback.format_exc())
            self._clear_server_state()

    def _step(self, actor_id, action):
        """Perform the actual step in the CARLA environment

        Applies control to `actor_id` based on `action`, process measurements,
        compute the rewards and terminal state info (dones).

        Args:
            actor_id(str): Actor identifier
            action: Actions to be executed for the actor.

        Returns
            obs (obs_space): Observation for the actor whose id is actor_id.
            reward (float): Reward for actor. None for first step
            done (bool): Done value for actor.
            info (dict): Info for actor.
        """

        if self._discrete_actions:
            action = DISCRETE_ACTIONS[int(action)]
        assert len(action) == 2, "Invalid action {}".format(action)
        if self._squash_action_logits:
            forward = 2 * float(sigmoid(action[0]) - 0.5)
            throttle = float(np.clip(forward, 0, 1))
            brake = float(np.abs(np.clip(forward, -1, 0)))
            steer = 2 * float(sigmoid(action[1]) - 0.5)
        else:
            throttle = float(np.clip(action[0], 0, 0.6))
            brake = float(np.abs(np.clip(action[0], -1, 0)))
            steer = float(np.clip(action[1], -1, 1))
        reverse = False
        hand_brake = False
        if self._verbose:
            print("steer", steer, "throttle", throttle, "brake", brake,
                  "reverse", reverse)

        config = self._actor_configs[actor_id]
        if config["manual_control"]:
            clock = pygame.time.Clock()
            # pygame
            self._display = pygame.display.set_mode((config["render_x_res"], config["render_y_res"]), pygame.HWSURFACE | pygame.DOUBLEBUF)
            logger.debug("pygame started")
            controller = KeyboardControl(self, config["auto_control"])
            controller.actor_id = actor_id
            controller.parse_events(self, clock)
            # TODO: Is this _on_render() method necessary? why?
            self._on_render()
        elif config["auto_control"]:
            if getattr(self._actors[actor_id], "set_autopilot", 0):
                self._actors[actor_id].set_autopilot(True, self._traffic_manager.get_port())
        else:
            agent_type = config.get("type", "vehicle")
            # space of ped actors
            if agent_type == "pedestrian":
                # TODO: Add proper support for pedestrian actor according to action
                rotation = self._actors[actor_id].get_transform().rotation
                rotation.yaw += steer * 10.0
                x_dir = math.cos(math.radians(rotation.yaw))
                y_dir = math.sin(math.radians(rotation.yaw))

                self._actors[actor_id].apply_control(
                    carla.WalkerControl(
                        speed=3.0 * throttle,
                        direction=carla.Vector3D(x_dir, y_dir, 0.0),
                    ))

            elif "vehicle" in agent_type:
                self._actors[actor_id].apply_control(
                    carla.VehicleControl(
                        throttle=throttle,
                        steer=steer,
                        brake=brake,
                        hand_brake=hand_brake,
                        reverse=reverse,
                    ))
        # Asynchronosly (one actor at a time; not all at once in a sync) apply
        # actor actions & perform a server tick after each actor's apply_action
        # if running with sync_server steps
        # NOTE: A distinction is made between "(A)Synchronous Environment" and
        # "(A)Synchronous (carla) server"
        if self._sync_server:
            self.world.tick()
            # `wait_for_tick` is no longer needed, see https://github.com/carla-simulator/carla/pull/1803
            # self.world.wait_for_tick()

        # Process observations
        py_measurements = self._read_observation(actor_id)
        if self._verbose:
            print("Next command", py_measurements["next_command"])
        # Store previous action
        self._previous_actions[actor_id] = action
        if type(action) is np.ndarray:
            py_measurements["action"] = [float(a) for a in action]
        else:
            py_measurements["action"] = action
        py_measurements["control"] = {
            "steer": steer,
            "throttle": throttle,
            "brake": brake,
            "reverse": reverse,
            "hand_brake": hand_brake,
        }

        # Compute done
        done = (self._num_steps[actor_id] > self._scenario_map["max_steps"]
                or py_measurements["next_command"] == "REACH_GOAL"
                or (config["early_terminate_on_collision"]
                    and collided_done(py_measurements)))
        py_measurements["done"] = done

        # Compute reward
        config = self._actor_configs[actor_id]
        flag = config["reward_function"]
        reward = self._reward_policy.compute_reward(self._prev_measurement[actor_id], py_measurements, flag)

        self._previous_rewards[actor_id] = reward
        if self._total_reward[actor_id] is None:
            self._total_reward[actor_id] = reward
        else:
            self._total_reward[actor_id] += reward

        py_measurements["reward"] = reward
        py_measurements["total_reward"] = self._total_reward[actor_id]

        # End iteration updating parameters and logging
        self._prev_measurement[actor_id] = py_measurements
        self._num_steps[actor_id] += 1

        if config["log_measurements"] and CARLA_OUT_PATH:
            # Write out measurements to file
            if not self._measurements_file_dict[actor_id]:
                self._measurements_file_dict[actor_id] = open(
                    os.path.join(
                        CARLA_OUT_PATH,
                        "measurements_{}.json".format(
                            self._episode_id_dict[actor_id]),
                    ),
                    "w",
                )
            self._measurements_file_dict[actor_id].write(
                json.dumps(py_measurements))
            self._measurements_file_dict[actor_id].write("\n")
            if done:
                self._measurements_file_dict[actor_id].close()
                self._measurements_file_dict[actor_id] = None
                # if self.config["convert_images_to_video"] and\
                #  (not self.video):
                #    self.images_to_video()
                #    self.video = Trueseg_city_space
        original_image = self._cameras[actor_id].image

        return (
            self._encode_obs(actor_id, original_image, py_measurements),
            reward,
            done,
            py_measurements,
        )

    def _read_observation(self, actor_id):
        """Read observation and return measurement.

        Args:
            actor_id (str): Actor identifier

        Returns:
            dict: measurement data.

        """
        cur = self._actors[actor_id]
        cur_config = self._actor_configs[actor_id]
        planner_enabled = cur_config["enable_planner"]
        if planner_enabled:
            dist = self._path_trackers[actor_id].get_distance_to_end()
            orientation_diff = self._path_trackers[
                actor_id].get_orientation_difference_to_end_in_radians()
            commands = self.planner.plan_route(
                (cur.get_location().x, cur.get_location().y),
                (self._end_pos[actor_id][0], self._end_pos[actor_id][1]),
            )
            if len(commands) > 0:
                next_command = ROAD_OPTION_TO_COMMANDS_MAPPING.get(
                    commands[0], "LANE_FOLLOW")
            elif (dist <= DISTANCE_TO_GOAL_THRESHOLD
                  and orientation_diff <= ORIENTATION_TO_GOAL_THRESHOLD):
                next_command = "REACH_GOAL"
            else:
                next_command = "LANE_FOLLOW"

            # DEBUG
            # self.path_trackers[actor_id].draw()
        else:
            next_command = "LANE_FOLLOW"

        collision_vehicles = self._collisions[actor_id].collision_vehicles
        collision_pedestrians = self._collisions[
            actor_id].collision_pedestrians
        collision_other = self._collisions[actor_id].collision_other
        intersection_otherlane = self._lane_invasions[actor_id].offlane
        intersection_offroad = self._lane_invasions[actor_id].offroad

        if next_command == "REACH_GOAL":
            distance_to_goal = 0.0
        elif planner_enabled:
            distance_to_goal = self._path_trackers[
                actor_id].get_distance_to_end()
        else:
            distance_to_goal = -1

        distance_to_goal_euclidean = float(
            np.linalg.norm([
                self._actors[actor_id].get_location().x -
                self._end_pos[actor_id][0],
                self._actors[actor_id].get_location().y -
                self._end_pos[actor_id][1],
            ]))

        py_measurements = {
            "episode_id": self._episode_id_dict[actor_id],
            "step": self._num_steps[actor_id],
            "x": self._actors[actor_id].get_location().x,
            "y": self._actors[actor_id].get_location().y,
            "pitch": self._actors[actor_id].get_transform().rotation.pitch,
            "yaw": self._actors[actor_id].get_transform().rotation.yaw,
            "roll": self._actors[actor_id].get_transform().rotation.roll,
            "forward_speed": self._actors[actor_id].get_velocity().x,
            "distance_to_goal": distance_to_goal,
            "distance_to_goal_euclidean": distance_to_goal_euclidean,
            "collision_vehicles": collision_vehicles,
            "collision_pedestrians": collision_pedestrians,
            "collision_other": collision_other,
            "intersection_offroad": intersection_offroad,
            "intersection_otherlane": intersection_otherlane,
            "weather": self._weather,
            "map": self._server_map,
            "start_coord": self._start_coord[actor_id],
            "end_coord": self._end_coord[actor_id],
            "current_scenario": self._scenario_map,
            "x_res": self._x_res,
            "y_res": self._y_res,
            "max_steps": self._scenario_map["max_steps"],
            "next_command": next_command,
            "previous_action": self._previous_actions.get(actor_id, None),
            "previous_reward": self._previous_rewards.get(actor_id, None),
        }

        return py_measurements

    def close(self):
        """Clean-up the world, clear server state & close the Env"""
        self._clean_world()
        self._clear_server_state()


def print_measurements(measurements):
    number_of_agents = len(measurements.non_player_agents)
    player_measurements = measurements.player_measurements
    message = "Vehicle at ({pos_x:.1f}, {pos_y:.1f}), "
    message += "{speed:.2f} km/h, "
    message += "Collision: {{vehicles={col_cars:.0f}, "
    message += "pedestrians={col_ped:.0f}, other={col_other:.0f}}}, "
    message += "{other_lane:.0f}% other lane, {offroad:.0f}% off-road, "
    message += "({agents_num:d} non-player macad_agents in the scene)"
    message = message.format(
        pos_x=player_measurements.transform.location.x,
        pos_y=player_measurements.transform.location.y,
        speed=player_measurements.forward_speed,
        col_cars=player_measurements.collision_vehicles,
        col_ped=player_measurements.collision_pedestrians,
        col_other=player_measurements.collision_other,
        other_lane=100 * player_measurements.intersection_otherlane,
        offroad=100 * player_measurements.intersection_offroad,
        agents_num=number_of_agents,
    )
    print(message)


def sigmoid(x):
    x = float(x)
    return np.exp(x) / (1 + np.exp(x))


def collided_done(py_measurements):
    """Define the main episode termination criteria"""
    m = py_measurements
    collided = (m["collision_vehicles"] > 0 or m["collision_pedestrians"] > 0
                or m["collision_other"] > 0)
    return bool(collided)  # or m["total_reward"] < -100)


def get_next_actions(measurements, is_discrete_actions):
    """Get/Update next action, work with way_point based planner.

    Args:
        measurements (dict): measurement data.
        is_discrete_actions (bool): whether use discrete actions

    Returns:
        dict: action_dict, dict of len-two integer lists.
    """
    action_dict = {}
    for actor_id, meas in measurements.items():
        m = meas
        command = m["next_command"]
        if command == "REACH_GOAL":
            action_dict[actor_id] = 0
        elif command == "GO_STRAIGHT":
            action_dict[actor_id] = 3
        elif command == "TURN_RIGHT":
            action_dict[actor_id] = 6
        elif command == "TURN_LEFT":
            action_dict[actor_id] = 5
        elif command == "LANE_FOLLOW":
            action_dict[actor_id] = 3
        # Test for discrete actions:
        if not is_discrete_actions:
            action_dict[actor_id] = [1, 0]
    return action_dict


if __name__ == "__main__":
    argparser = argparse.ArgumentParser(
        description="CARLA Manual Control Client")
    argparser.add_argument("--scenario",
                           default="3",
                           help="print debug information")
    # TODO: Fix the default path to the config.json;Should work after packaging
    argparser.add_argument(
        "--config",
        default="src/macad_gym/carla/config.json",
        help="print debug information",
    )

    argparser.add_argument("--map",
                           default="Town01",
                           help="print debug information")

    args = argparser.parse_args()

    multi_env_config = json.load(open(args.config))
    env = MultiCarlaEnv(multi_env_config)

    for _ in range(2):
        obs = env.reset()

        total_reward_dict = {}
        action_dict = {}

        env_config = multi_env_config["env"]
        actor_configs = multi_env_config["actors"]
        for actor_id in actor_configs.keys():
            total_reward_dict[actor_id] = 0
            if env._discrete_actions:
                action_dict[actor_id] = 3  # Forward
            else:
                action_dict[actor_id] = [1, 0]  # test values

        start = time.time()
        i = 0
        done = {"__all__": False}
        while not done["__all__"]:
            # while i < 20:  # TEST
            i += 1
            obs, reward, done, info = env.step(action_dict)
            action_dict = get_next_actions(info, env._discrete_actions)
            for actor_id in total_reward_dict.keys():
                total_reward_dict[actor_id] += reward[actor_id]
            print(":{}\n\t".join(["Step#", "rew", "ep_rew",
                                  "done{}"]).format(i, reward,
                                                    total_reward_dict, done))

        print("{} fps".format(i / (time.time() - start)))<|MERGE_RESOLUTION|>--- conflicted
+++ resolved
@@ -390,18 +390,12 @@
 
     @staticmethod
     def _get_tcp_port(port=0):
-<<<<<<< HEAD
-        s = socket.socket()
-        s.bind(("", port))  # Request the sys to provide a free port dynamically
-=======
-        """
         Get a free tcp port number
         :param port: (default 0) port number. When `0` it will be assigned a free port dynamically
         :return: a port number requested if free otherwise an unhandled exception would be thrown
         """
         s = socket.socket()
         s.bind(("", port))
->>>>>>> 24907d86
         server_port = s.getsockname()[1]
         s.close()
         return server_port
@@ -879,20 +873,12 @@
                     camera_manager.set_recording_option(1)
 
                 # in CameraManger's._sensors
-<<<<<<< HEAD
-                camera_spec = self._actor_configs[actor_id]["camera_type"].split("-")
-                camera_type, camera_pos = camera_spec if len(camera_spec) > 1 else (camera_spec[0], 0)
-                assert camera_type in CAMERA_TYPES,\
-                    "Camera type `{}` not available. Choose in {}.".format(camera_type, list(CAMERA_TYPES.keys()))
-                camera_manager.set_sensor(CAMERA_TYPES[camera_type], int(camera_pos), notify=False)
-=======
                 camera_type = self._actor_configs[actor_id]["camera_type"]
                 camera_pos = getattr(self._actor_configs[actor_id], "camera_position", 0)
                 camera_types = [ct.name for ct in CAMERA_TYPES]
                 assert camera_type in camera_types,\
                     "Camera type `{}` not available. Choose in {}.".format(camera_type, camera_types)
                 camera_manager.set_sensor(CAMERA_TYPES[camera_type].value-1, int(camera_pos), notify=False)
->>>>>>> 24907d86
                 assert camera_manager.sensor.is_listening
                 self._cameras.update({actor_id: camera_manager})
 
