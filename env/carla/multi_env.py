"""
multi_env.py: Multi-actor environment interface for CARLA-Gym
Should support two modes of operation. See CARLA-Gym developer guide for more info
__author__: PP, BP
"""

from __future__ import absolute_import
from __future__ import division
from __future__ import print_function
import argparse
import atexit
from datetime import datetime
import glob
import logging
import json
import os
import random
import signal
import subprocess
import sys
import time
import traceback

import GPUtil
from gym.spaces import Box, Discrete, Tuple
import pygame
try:
    import scipy.misc
except Exception:
    pass

sys.path.append(
    glob.glob(f'**/**/PythonAPI/lib/carla-*{sys.version_info.major}.'
              f'{sys.version_info.minor}-linux-x86_64.egg')[0])
import carla
from env.multi_actor_env import *
from env.core.sensors.utils import preprocess_image, get_transform_from_nearest_way_point
from env.core.sensors.camera_manager import CameraManager
from env.core.sensors.camera_list import CameraList
from env.core.sensors.hud import HUD
from env.core.sensors.detect_sensors import LaneInvasionSensor, CollisionSensor
from env.core.controllers.keyboard_control import KeyboardControl

from env.carla.scenarios import *
from env.carla.reward import *
from env.carla.carla.planner import *

# Set this where you want to save image outputs (or empty string to disable)
CARLA_OUT_PATH = os.environ.get("CARLA_OUT", os.path.expanduser("~/carla_out"))
if CARLA_OUT_PATH and not os.path.exists(CARLA_OUT_PATH):
    os.makedirs(CARLA_OUT_PATH)

# Set this to the path of your Carla binary
SERVER_BINARY = os.environ.get(
    "CARLA_SERVER", os.path.expanduser("~/software/CARLA_0.9.1/CarlaUE4.sh"))

assert os.path.exists(SERVER_BINARY)

#  Assign initial value since they are not importable from an old APT carla.planner
REACH_GOAL = ""
GO_STRAIGHT = ""
TURN_RIGHT = ""
TURN_LEFT = ""
LANE_FOLLOW = ""
POS_COOR_MAP = None

# NUM_VEHICLE = 1

# Number of max step
MAX_STEP = 1000

ENV_CONFIG_LIST = {
    "0": {
        "log_images": True,
        "enable_planner": True,
        "render": True,  # Whether to render to screen or send to VFB
        "framestack": 2,  # note: only [1, 2] currently supported
        "convert_images_to_video": False,
        "early_terminate_on_collision": True,
        "verbose": False,
        "reward_function": "corl2017",
        "render_x_res": 800,
        "render_y_res": 600,
        "x_res": 80,
        "y_res": 80,
        "server_map": "/Game/Carla/Maps/Town01",
        "scenarios": "DEFAULT_SCENARIO_TOWN1",  # # no scenarios
        "use_depth_camera": False,
        "discrete_actions": False,
        "squash_action_logits": False,
        "manual_control": False,
        "auto_control": False,
        "camera_type": "rgb",
        "collision_sensor": "on",  #off
        "lane_sensor": "on",  #off
        "server_process": False,
        "send_measurements": False
    }
}

# Carla planner commands
COMMANDS_ENUM = {
    0.0: "REACH_GOAL",
    5.0: "GO_STRAIGHT",
    4.0: "TURN_RIGHT",
    3.0: "TURN_LEFT",
    2.0: "LANE_FOLLOW",
}

# Mapping from string repr to one-hot encoding index to feed to the model
COMMAND_ORDINAL = {
    "REACH_GOAL": 0,
    "GO_STRAIGHT": 1,
    "TURN_RIGHT": 2,
    "TURN_LEFT": 3,
    "LANE_FOLLOW": 4,
}

# Number of retries if the server doesn't respond
RETRIES_ON_ERROR = 5

# Dummy Z coordinate to use when we only care about (x, y)
GROUND_Z = 22

DISCRETE_ACTIONS = {
    # coast
    0: [0.0, 0.0],
    # turn left
    1: [0.0, -0.5],
    # turn right
    2: [0.0, 0.5],
    # forward
    3: [1.0, 0.0],
    # brake
    4: [-0.5, 0.0],
    # forward left
    5: [0.5, -0.05],
    # forward right
    6: [0.5, 0.05],
    # brake left
    7: [-0.5, -0.5],
    # brake right
    8: [-0.5, 0.5],
}

# The cam for pygame
GLOBAL_CAM_POS = carla.Transform(carla.Location(x=178, y=198, z=40))

live_carla_processes = set()


def cleanup():
    print("Killing live carla processes", live_carla_processes)
    for pgid in live_carla_processes:
        os.killpg(pgid, signal.SIGKILL)


def termination_cleanup(*args):
    cleanup()
    sys.exit(0)


signal.signal(signal.SIGTERM, termination_cleanup)
signal.signal(signal.SIGINT, termination_cleanup)
atexit.register(cleanup)


class MultiCarlaEnv(MultiActorEnv):
    def __init__(self, config_list=ENV_CONFIG_LIST):

        # Different ways to set config:
        # config_name = args.config
        # config = ENV_CONFIG
        # self.config_list = json.load(open(config_name))
        # TODO: load from config, json.loads(args.config)
        self.config_list = ENV_CONFIG_LIST

        # Set attributes as in gym's specs
        self.reward_range = (-np.inf, np.inf)
        self.metadata = {'render.modes': 'human'}

        # Get general/same config for actors.
        general_config = self.config_list[str(0)]
        self.server_map = general_config["server_map"]
        self.city = self.server_map.split("/")[-1]
        self.render = general_config["render"]
        self.framestack = general_config["framestack"]
        self.discrete_actions = general_config["discrete_actions"]
        self.squash_action_logits = general_config["squash_action_logits"]
        self.verbose = general_config["verbose"]
        self.render_x_res = general_config["render_x_res"]
        self.render_y_res = general_config["render_y_res"]
        self.x_res = general_config["x_res"]
        self.y_res = general_config["y_res"]
        self.use_depth_camera = False  #!!test
        self.camera_list = CameraList(CARLA_OUT_PATH)
        # self.config["server_map"] = "/Game/Carla/Maps/" + args.map # For arg map.

        # Initialize to be compatible with cam_manager to set HUD.
        pygame.font.init()  # for HUD
        self.hud = HUD(self.render_x_res, self.render_y_res)

        # Needed by agents
        if self.discrete_actions:
            self.action_space = Discrete(len(DISCRETE_ACTIONS))
        else:
            self.action_space = Box(-1.0, 1.0, shape=(2, ))

        if self.use_depth_camera:
            image_space = Box(
                -1.0, 1.0, shape=(self.y_res, self.x_res, 1 * self.framestack))
        else:
            image_space = Box(
                0.0,
                255.0,
                shape=(self.y_res, self.x_res, 3 * self.framestack))
        self.observation_space = Tuple([
            image_space,
            Discrete(len(COMMANDS_ENUM)),  # next_command
            Box(-128.0, 128.0, shape=(2, ))
        ])  # forward_speed, dist to goal

        # Set planner list for actors.
        self.planner_list = []
        for k in self.config_list:
            config = self.config_list[k]
            # config["scenarios"] = self.get_scenarios(args.scenario, config)
            if config["enable_planner"]:
                self.planner_list.append(Planner(self.city))

        # Set pos_coor map for Town01 or Town02.
        if self.city == "Town01":
            self.pos_coor_map = json.load(
                open("env/carla/POS_COOR/pos_cordi_map_town1.txt"))
        else:
            self.pos_coor_map = json.load(
                open("env/carla/POS_COOR/pos_cordi_map_town2.txt"))


        # TODO(ekl) this isn't really a proper gym spec
        self._spec = lambda: None
        self._spec.id = "Carla-v0"

        self.server_port = None
        self.server_process = None
        self.client = None
        self.num_steps = [0]
        self.total_reward = [0]
        self.prev_measurement = None
        self.prev_image = None
        self.episode_id = None
        self.measurements_file = None
        self.weather = None
        self.scenario = None
        self.start_pos = None
        self.end_pos = None
        self.start_coord = None
        self.end_coord = None
        self.last_obs = None
        self.image = None
        self._surface = None
        self.obs_dict = {}
        self.video = False
        self.previous_actions = []
        self.previous_rewards = []
        self.last_reward = []
        self.actor_list = []
        self.colli_list = []
        self.lane_list = []
        self.scenario_list = []

    @staticmethod
    def get_scenarios(choice):
        if choice == "DEFAULT_SCENARIO_TOWN1":
            return DEFAULT_SCENARIO_TOWN1
        elif choice == "DEFAULT_SCENARIO_TOWN1_2":
            return DEFAULT_SCENARIO_TOWN1_2
        elif choice == "DEFAULT_SCENARIO_TOWN2":
            return DEFAULT_SCENARIO_TOWN2
        elif choice == "TOWN1_STRAIGHT":
            return TOWN1_STRAIGHT
        elif choice == "CURVE_TOWN1":
            return CURVE_TOWN1
        elif choice == "CURVE_TOWN2":
            return CURVE_TOWN2
        elif choice == "DEFAULT_CURVE_TOWN1":
            return DEFAULT_CURVE_TOWN1

    def init_server(self):

        print("Initializing new Carla server...")
        # Create a new server process and start the client.
        self.server_port = random.randint(10000, 60000)

        gpus = GPUtil.getGPUs()
        if not self.render and (gpus is not None and len(gpus)) > 0:
            min_index = random.randint(0, len(gpus) - 1)
            for i, gpu in enumerate(gpus):
                if gpu.load < gpus[min_index].load:
                    min_index = i

            self.server_process = subprocess.Popen(
                ("DISPLAY=:8 vglrun -d :7.{} {} " + self.server_map +
                 " -windowed -ResX=800 -ResY=600 -carla-server -carla-world-port={}"
                 ).format(min_index, SERVER_BINARY, self.server_port),
                shell=True,
                preexec_fn=os.setsid,
                stdout=open(os.devnull, "w"))
        else:
            self.server_process = subprocess.Popen(
                [
                    SERVER_BINARY,
                    self.server_map,
                    "-windowed",
                    "-ResX=800",
                    "-ResY=600",
                    # "-carla-settings=/home/fastisu/Documents/CARLA-Gym/bo_CS.ini",
                    "-benchmark -fps=10"
                    "-carla-server",
                    "-carla-world-port={}".format(self.server_port)
                ],
                preexec_fn=os.setsid,
                stdout=open(os.devnull, "w"))
        live_carla_processes.add(os.getpgid(self.server_process.pid))

        #  wait for carlar server to start
        time.sleep(10)

        # Start client
        self.client = carla.Client("localhost", self.server_port)

    def clear_server_state(self):
        print("Clearing Carla server state")
        try:
            if self.client:
                self.client.disconnect()
                self.client = None
        except Exception as e:
            print("Error disconnecting client: {}".format(e))
            pass
        if self.server_process:
            pgid = os.getpgid(self.server_process.pid)
            os.killpg(pgid, signal.SIGKILL)
            live_carla_processes.remove(pgid)
            self.server_port = None
            self.server_process = None

    def __del__(self):
        self.clear_server_state()

    def reset(self):
        error = None
        for _ in range(RETRIES_ON_ERROR):
            try:
                if not self.server_process:
                    self.init_server()
                    print('Server is intiated.')
                return self._reset()
            except Exception as e:
                print("Error during reset: {}".format(traceback.format_exc()))
                self.clear_server_state()
                error = e
        raise error

    def _on_render(self, i):
        # 0 instead of i, easy test
        surface = self.camera_list.cam_list[0]._surface
        if surface is not None:
            self._display.blit(surface, (0, 0))
        pygame.display.flip()

    def _reset(self):

        # If config contains a single scenario, then use it,
        # if it's an array of scenarios, randomly choose one and init
        for k in self.config_list:
            config = self.config_list[k]
            scenario = self.get_scenarios(config["scenarios"])
            if isinstance(scenario, dict):
                self.scenario_list.append(scenario)
            else:  # instance array of dict
                self.scenario_list.append(random.choice(scenario))

        NUM_VEHICLE = len(self.scenario_list)
        self.num_vehicle = NUM_VEHICLE
        self.num_steps = [0] * self.num_vehicle
        self.total_reward = [0] * self.num_vehicle
        self.prev_measurement = None
        self.prev_image = None
        self.episode_id = datetime.today().strftime("%Y-%m-%d_%H-%M-%S_%f")
        self.measurements_file = None

        for n in range(self.num_vehicle):
            self.previous_actions.append([])
            self.previous_rewards.append([])

        POS_S = [[0] * 3] * self.num_vehicle
        POS_E = [[0] * 3] * self.num_vehicle

        self.last_reward = [0] * self.num_vehicle

        for i in range(self.num_vehicle):
            scenario = self.scenario_list[i]
            # str(start_id).decode("utf-8") # for py2
            s_id = str(scenario["start_pos_id"])
            e_id = str(scenario["end_pos_id"])
            POS_S[i] = self.pos_coor_map[s_id]
            POS_E[i] = self.pos_coor_map[e_id]

        world = self.client.get_world()
        self.world = world
        self.weather = [
            world.get_weather().cloudyness,
            world.get_weather().precipitation,
            world.get_weather().precipitation_deposits,
            world.get_weather().wind_intensity
        ]

        for i in range(self.num_vehicle):
            blueprints = world.get_blueprint_library().filter('vehicle')
            blueprint = random.choice(blueprints)
            transform = carla.Transform(
                carla.Location(x=POS_S[i][0], y=POS_S[i][1], z=POS_S[i][2]),
                carla.Rotation(pitch=0, yaw=0, roll=0))
            print('spawning vehicle %r with %d wheels' %
                  (blueprint.id, blueprint.get_attribute('number_of_wheels')))

            # Spawn vehicle
            vehicle = world.try_spawn_actor(blueprint, transform)
            print('vehicle at ',
                  vehicle.get_location().x,
                  vehicle.get_location().y,
                  vehicle.get_location().z)
            self.actor_list.append(vehicle)
            config = self.config_list[str(i)]

            # Spawn collision and lane sensors if necessary
            if config["collision_sensor"] == "on":
                collision_sensor = CollisionSensor(vehicle, 0)
                self.colli_list.append(collision_sensor)
            if config["lane_sensor"] == "on":
                lane_sensor = LaneInvasionSensor(vehicle, 0)
                self.lane_list.append(lane_sensor)

            # Spawn cameras
            if 0 == 0:  #TEST!!
                config = self.config_list[str(i)]

                camera_manager = CameraManager(self.actor_list[i], self.hud)
                camera_manager.set_sensor(0, notify=False)
                self.camera_list.cam_list.append(camera_manager)

        # Wait the camera's launching time to get first image
        time.sleep(3)
        print('All vehicles are created.')

        #  Need to print for multiple client
        self.start_pos = POS_S
        self.end_pos = POS_E
        self.start_coord = []
        self.end_coord = []
        self.py_measurement = {}
        self.prev_measurement = {}
        self.obs = []

        for i in range(self.num_vehicle):
            self.start_coord.append(
                [self.start_pos[i][0] // 100, self.start_pos[i][1] // 100])
            self.end_coord.append(
                [self.end_pos[i][0] // 100, self.end_pos[i][1] // 100])

            print("Client {} start pos {} ({}), end {} ({})".format(
                i, self.start_pos[i], self.start_coord[i], self.end_pos[i],
                self.end_coord[i]))

        #  start read observation.
        i = 0
        for cam in self.camera_list.cam_list:
            py_mt = self._read_observation(i)
            vehicle_name = 'Vehicle'
            vehicle_name += str(i)
            self.py_measurement[vehicle_name] = py_mt
            self.prev_measurement[vehicle_name] = py_mt
<<<<<<< HEAD
            config = self.config_list[str(i)]
            image = preprocess_image(config, cam.image)
=======
            image = preprocess_image(cam.image, self.config_list[str(i)])
>>>>>>> 728805f2
            obs = self.encode_obs(image, self.py_measurement[vehicle_name], i)
            self.obs_dict[vehicle_name] = obs
            i = i + 1

        return self.obs_dict

    def encode_obs(self, image, py_measurements, vehicle_number):
        assert self.framestack in [1, 2]
        #  currently, the image is generated asynchronously
        prev_image = self.prev_image
        self.prev_image = image
        if prev_image is None:
            prev_image = image
        if self.framestack == 2:
            # image = np.concatenate([prev_image, image], axis=2)
            image = np.concatenate([prev_image, image])
        if not self.config_list[str(vehicle_number)]["send_measurements"]:
            return image
        obs = ('Vehicle number: ', vehicle_number, image,
               COMMAND_ORDINAL[py_measurements["next_command"]], [
                   py_measurements["forward_speed"],
                   py_measurements["distance_to_goal"]
               ])

        self.last_obs = obs
        return obs

    def step(self, action_dict):
        try:
            obs_dict = {}
            reward_dict = {}
            done_dict = {}
            info_dict = {}

            actor_num = 0
            for action in action_dict:
                obs, reward, done, info = self._step(action_dict[action],
                                                     actor_num)
                vehicle_name = 'Vehicle'
                vehicle_name += str(actor_num)
                actor_num += 1
                obs_dict[vehicle_name] = obs
                reward_dict[vehicle_name] = reward
                done_dict[vehicle_name] = done
                info_dict[vehicle_name] = info
            return obs_dict, reward_dict, done_dict, info_dict
        except Exception:
            print("Error during step, terminating episode early",
                  traceback.format_exc())
            self.clear_server_state()
            return self.last_obs, 0.0, True, {}

    def _step(self, action, i):
        if self.discrete_actions:
            action = DISCRETE_ACTIONS[int(action)]
        assert len(action) == 2, "Invalid action {}".format(action)
        if self.squash_action_logits:
            forward = 2 * float(sigmoid(action[0]) - 0.5)
            throttle = float(np.clip(forward, 0, 1))
            brake = float(np.abs(np.clip(forward, -1, 0)))
            steer = 2 * float(sigmoid(action[1]) - 0.5)
        else:
            throttle = float(np.clip(action[0], 0, 0.6))  #10
            brake = float(np.abs(np.clip(action[0], -1, 0)))
            steer = float(np.clip(action[1], -1, 1))
        reverse = False
        hand_brake = False
        if self.verbose:
            print("steer", steer, "throttle", throttle, "brake", brake,
                  "reverse", reverse)

        #  send control
        config = self.config_list[str(i)]
        if config['manual_control']:
            clock = pygame.time.Clock()
            # pygame
            self._display = pygame.display.set_mode(
                (800, 600), pygame.HWSURFACE | pygame.DOUBLEBUF)
            logging.debug('pygame started')
            controller = KeyboardControl(self, False)
            controller.actor_id = i
            controller.parse_events(self, clock)
            """
            if i == 0:
                controller1 = KeyboardControl(self, False)
                controller1.actor_id = i
                controller1.parse_events(self, clock)
            else:
                controller2 = KeyboardControl(self, False, i)
                controller2.parse_events(self, clock)
            """
            self._on_render(i)
        elif config["auto_control"]:
            self.actor_list[i].set_autopilot()
        else:
            # TODO: Planner based on waypoints.
            # cur_location = self.actor_list[i].get_location()
            # dst_location = carla.Location(x = self.end_pos[i][0], y = self.end_pos[i][1], z = self.end_pos[i][2])
            # cur_map = self.world.get_map()
            # next_point_transform = get_transform_from_nearest_way_point(cur_map, cur_location, dst_location)
            # next_point_transform.location.z = 40 # the point with z = 0, and the default z of cars are 40
            # self.actor_list[i].set_transform(next_point_transform)
            self.actor_list[i].apply_control(
                carla.VehicleControl(
                    throttle=throttle,
                    steer=steer,
                    brake=brake,
                    hand_brake=hand_brake,
                    reverse=reverse))

        # Process observations
        py_measurements = self._read_observation(i)
        if self.verbose:
            print("Next command", py_measurements["next_command"])
        if type(action) is np.ndarray:
            py_measurements["action"] = [float(a) for a in action]
        else:
            py_measurements["action"] = action
        py_measurements["control"] = {
            "steer": steer,
            "throttle": throttle,
            "brake": brake,
            "reverse": reverse,
            "hand_brake": hand_brake,
        }


        # Compute reward
        flag = config["reward_function"]
        cmpt_reward = Reward()
        vehicle_name = 'Vehicle'
        vehicle_name += str(i)
        reward = cmpt_reward.compute_reward(
            self.prev_measurement[vehicle_name], py_measurements, flag)

        self.last_reward[i] = reward  # to make the previous_rewards in py_measurements
        self.total_reward[i] += reward
        py_measurements["reward"] = reward
        py_measurements["total_reward"] = self.total_reward
        done = (
            self.num_steps[i] > MAX_STEP or  # self.scenario["max_steps"] or
            py_measurements["next_command"] == "REACH_GOAL")  # or
        # (self.config["early_terminate_on_collision"] and
        # collided_done(py_measurements)))
        py_measurements["done"] = done

        self.prev_measurement[vehicle_name] = py_measurements
        self.num_steps[i] += 1

        # Write out measurements to file
        if i == self.num_vehicle - 1:  # print all cars measurement
            if CARLA_OUT_PATH:
                if not self.measurements_file:
                    self.measurements_file = open(
                        os.path.join(
                            CARLA_OUT_PATH, "measurements_{}.json".format(
                                self.episode_id)), "w")
                self.measurements_file.write(json.dumps(py_measurements))
                self.measurements_file.write("\n")
                if done:
                    self.measurements_file.close()
                    self.measurements_file = None
                    #if self.config["convert_images_to_video"] and (not self.video):
                    #    self.images_to_video()
                    #    self.video = Trueseg_city_space

        original_image = self.camera_list.cam_list[i].image
<<<<<<< HEAD
        config = self.config_list[str(i)]
        image = preprocess_image(config, original_image)
=======
        image = preprocess_image(original_image, self.config_list[str(i)])
>>>>>>> 728805f2
        return (self.encode_obs(image, py_measurements, i), reward, done,
                py_measurements)

    def _read_observation(self, i):
        cur = self.actor_list[i]
        cur_config = self.config_list[str(i)]
        planner_enabled = cur_config["enable_planner"]
        if planner_enabled:
            next_command = COMMANDS_ENUM[self.planner_list[i].get_next_command(
                [cur.get_location().x,
                 cur.get_location().y, GROUND_Z], [
                     cur.get_transform().rotation.pitch,
                     cur.get_transform().rotation.yaw, GROUND_Z
                 ], [self.end_pos[i][0], self.end_pos[i][1], GROUND_Z],
                [0.0, 90.0, GROUND_Z])]
        else:
            next_command = "LANE_FOLLOW"

        collision_vehicles = self.colli_list[i].collision_vehicles
        collision_pedestrians = self.colli_list[i].collision_pedestrains
        collision_other = self.colli_list[i].collision_other
        intersection_otherlane = self.lane_list[i].offlane
        intersection_offroad = self.lane_list[i].offroad

        self.previous_actions[i].append(next_command)
        self.previous_rewards[i].append(self.last_reward[i])

        if next_command == "REACH_GOAL":
            distance_to_goal = 0.0  # avoids crash in planner
        elif planner_enabled:
            distance_to_goal = self.planner_list[i].get_shortest_path_distance(
                [cur.get_location().x,
                 cur.get_location().y, GROUND_Z], [
                     cur.get_transform().rotation.pitch,
                     cur.get_transform().rotation.yaw, GROUND_Z
                 ], [self.end_pos[i][0], self.end_pos[i][1], GROUND_Z],
                [0, 90, 0]) / 100
        else:
            distance_to_goal = -1

        distance_to_goal_euclidean = float(
            np.linalg.norm([
                self.actor_list[i].get_location().x - self.end_pos[i][0],
                self.actor_list[i].get_location().y - self.end_pos[i][1]
            ]) / 100)

        py_measurements = {
            "episode_id": self.episode_id,
            "step": self.num_steps[i],
            "x": self.actor_list[i].get_location().x,
            "y": self.actor_list[i].get_location().y,
            "pitch": self.actor_list[i].get_transform().rotation.pitch,
            "yaw": self.actor_list[i].get_transform().rotation.yaw,
            "roll": self.actor_list[i].get_transform().rotation.roll,
            "forward_speed": self.actor_list[i].get_velocity().x,
            "distance_to_goal": distance_to_goal,  #use planner
            "distance_to_goal_euclidean": distance_to_goal_euclidean,
            "collision_vehicles": collision_vehicles,
            "collision_pedestrians": collision_pedestrians,
            "collision_other": collision_other,
            "intersection_offroad": intersection_offroad,
            "intersection_otherlane": intersection_otherlane,
            "weather": self.weather,
            "map": self.server_map,
            "start_coord": self.start_coord[i],
            "end_coord": self.end_coord[i],
            "current_scenario": self.scenario_list[i],
            "x_res": self.x_res,
            "y_res": self.y_res,
            "num_vehicles": self.scenario_list[i]["num_vehicles"],
            "num_pedestrians": self.scenario_list[i]["num_pedestrians"],
            "max_steps": 1000,  # set 1000 now. self.scenario["max_steps"],
            "next_command": next_command,
            "previous_actions": {
                i: self.previous_actions[i]
            },
            "previous_rewards": {
                i: self.previous_rewards[i]
            }
        }

        return py_measurements


def print_measurements(measurements):
    number_of_agents = len(measurements.non_player_agents)
    player_measurements = measurements.player_measurements
    message = "Vehicle at ({pos_x:.1f}, {pos_y:.1f}), "
    message += "{speed:.2f} km/h, "
    message += "Collision: {{vehicles={col_cars:.0f}, "
    message += "pedestrians={col_ped:.0f}, other={col_other:.0f}}}, "
    message += "{other_lane:.0f}% other lane, {offroad:.0f}% off-road, "
    message += "({agents_num:d} non-player agents in the scene)"
    message = message.format(
        pos_x=player_measurements.transform.location.x / 100,  # cm -> m
        pos_y=player_measurements.transform.location.y / 100,
        speed=player_measurements.forward_speed,
        col_cars=player_measurements.collision_vehicles,
        col_ped=player_measurements.collision_pedestrians,
        col_other=player_measurements.collision_other,
        other_lane=100 * player_measurements.intersection_otherlane,
        offroad=100 * player_measurements.intersection_offroad,
        agents_num=number_of_agents)
    print(message)


def sigmoid(x):
    x = float(x)
    return np.exp(x) / (1 + np.exp(x))


def collided_done(py_measurements):
    m = py_measurements
    collided = (m["collision_vehicles"] > 0 or m["collision_pedestrians"] > 0
                or m["collision_other"] > 0)
    return bool(collided or m["total_reward"] < -100)


def get_next_actions(measurements, action_dict, env):
    v = 0
    for k in measurements:
        m = measurements[k]
        command = m["next_command"]
        name = 'Vehicle' + str(v)
        if command == "REACH_GOAL":
            action_dict[name] = 0
        elif command == "GO_STRAIGHT":
            action_dict[name] = 3
        elif command == "TURN_RIGHT":
            action_dict[name] = 6
        elif command == "TURN_LEFT":
            action_dict[name] = 5
        elif command == "LANE_FOLLOW":
            action_dict[name] = 3
        # Test for discrete actions:
        if not env.discrete_actions:
            action_dict[name] = [1, 0]
        v = v + 1
    return action_dict


if __name__ == "__main__":
    argparser = argparse.ArgumentParser(
        description='CARLA Manual Control Client')
    argparser.add_argument(
        '--scenario', default='3', help='print debug information')

    argparser.add_argument(
        '--config',
        default='env/carla/config.json',
        help='print debug information')

    argparser.add_argument(
        '--map', default='Town01', help='print debug information')

    args = argparser.parse_args()

    for _ in range(1):
        #  Initialize server and clients.
        # env = MultiCarlaEnv(args)
        multi_env_config = json.load(open('env/carla/config.json'))

        env = MultiCarlaEnv()
        obs = env.reset()

        total_vehicle = len(obs)
        #  Initialize total reward dict.
        total_reward_dict = {}
        for n in range(total_vehicle):
            vehicle_name = 'Vehicle'
            vehicle_name += str(n)
            total_reward_dict[vehicle_name] = 0

        #  Initialize all vehicles' action to be 3
        action_dict = {}
        for v in range(total_vehicle):
            vehicle_name = 'Vehicle' + str(v)
            if env.discrete_actions:
                action_dict[vehicle_name] = 3
            else:
                action_dict[vehicle_name] = [1, 0]  # test number

        #server_clock = pygame.time.Clock()
        #print(server_clock.get_fps())

        start = time.time()
        all_done = False
        i = 0
        #while not all_done:
        while i < 50:  # TEST
            i += 1
            obs, reward, done, info = env.step(action_dict)
            action_dict = get_next_actions(info, action_dict, env)
            for t in total_reward_dict:
                total_reward_dict[t] += reward[t]
            print("Step", i, "rew", reward, "total", total_reward_dict, "done",
                  done)

            #  Test whether all vehicles have finished.
            done_temp = True
            for d in done:
                done_temp = done_temp and done[d]
            all_done = done_temp
            time.sleep(0.1)

<<<<<<< HEAD
        # print(obs)
        # print(reward)
        # print(done)
=======
>>>>>>> 728805f2

        print("{} fps".format(i / (time.time() - start)))
        for cam in env.camera_list.cam_list:
            cam.sensor.destroy()
        for actor in env.actor_list:
            actor.destroy()

        # TODO: Fix this
        #if multi_env_config["FIX_ME"]["log_images"]:
            # Save the images from memory to disk:
            # print("FIX Saving the images from memory to disk:")
            # env.camera_list.save_images_to_disk()

        #env.images_to_video()<|MERGE_RESOLUTION|>--- conflicted
+++ resolved
@@ -329,11 +329,20 @@
         # Start client
         self.client = carla.Client("localhost", self.server_port)
 
+    def clean_world(self):
+        for cam in env.camera_list.cam_list:
+            cam.sensor.destroy()
+        for actor in env.actor_list:
+            actor.destroy()
+        for colli in env.colli_list:
+            colli.sensor.destroy()
+        for lane in env.lane_list:
+            lane.sensor.destroy()
+
     def clear_server_state(self):
         print("Clearing Carla server state")
         try:
             if self.client:
-                self.client.disconnect()
                 self.client = None
         except Exception as e:
             print("Error disconnecting client: {}".format(e))
@@ -358,7 +367,7 @@
                 return self._reset()
             except Exception as e:
                 print("Error during reset: {}".format(traceback.format_exc()))
-                self.clear_server_state()
+                self.delclear_server_state()
                 error = e
         raise error
 
@@ -481,12 +490,9 @@
             vehicle_name += str(i)
             self.py_measurement[vehicle_name] = py_mt
             self.prev_measurement[vehicle_name] = py_mt
-<<<<<<< HEAD
+
             config = self.config_list[str(i)]
-            image = preprocess_image(config, cam.image)
-=======
-            image = preprocess_image(cam.image, self.config_list[str(i)])
->>>>>>> 728805f2
+            image = preprocess_image(cam.image, config)
             obs = self.encode_obs(image, self.py_measurement[vehicle_name], i)
             self.obs_dict[vehicle_name] = obs
             i = i + 1
@@ -654,12 +660,9 @@
                     #    self.video = Trueseg_city_space
 
         original_image = self.camera_list.cam_list[i].image
-<<<<<<< HEAD
         config = self.config_list[str(i)]
-        image = preprocess_image(config, original_image)
-=======
-        image = preprocess_image(original_image, self.config_list[str(i)])
->>>>>>> 728805f2
+        image = preprocess_image(original_image, config)
+
         return (self.encode_obs(image, py_measurements, i), reward, done,
                 py_measurements)
 
@@ -824,8 +827,8 @@
 
         env = MultiCarlaEnv()
         obs = env.reset()
-
-        total_vehicle = len(obs)
+        total_vehicle = env.num_vehicle
+
         #  Initialize total reward dict.
         total_reward_dict = {}
         for n in range(total_vehicle):
@@ -865,23 +868,13 @@
             all_done = done_temp
             time.sleep(0.1)
 
-<<<<<<< HEAD
-        # print(obs)
-        # print(reward)
-        # print(done)
-=======
->>>>>>> 728805f2
-
         print("{} fps".format(i / (time.time() - start)))
-        for cam in env.camera_list.cam_list:
-            cam.sensor.destroy()
-        for actor in env.actor_list:
-            actor.destroy()
+
+        # Clean actors in world
+        env.clean_world()
 
         # TODO: Fix this
         #if multi_env_config["FIX_ME"]["log_images"]:
             # Save the images from memory to disk:
             # print("FIX Saving the images from memory to disk:")
-            # env.camera_list.save_images_to_disk()
-
-        #env.images_to_video()+            # env.camera_list.save_images_to_disk()