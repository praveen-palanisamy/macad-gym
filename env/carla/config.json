--- conflicted
+++ resolved
@@ -21,14 +21,9 @@
         "camera_type": "rgb",
         "collision_sensor": "on",
         "lane_sensor": "on",
-<<<<<<< HEAD
-        "camera": "on",
-        "send_measurements": false
-=======
         "send_measurements": false,
         "log_images": false,
         "log_measurements": false
->>>>>>> 79b2fee8
     },
     "vehicle2": {
         "enable_planner": true,
@@ -52,13 +47,8 @@
         "camera_type": "rgb",
         "collision_sensor": "on",
         "lane_sensor": "on",
-<<<<<<< HEAD
-        "camera": "on",
-        "send_measurements": false
-=======
         "send_measurements": false,
         "log_images": false,
         "log_measurements": false
->>>>>>> 79b2fee8
     }
 }